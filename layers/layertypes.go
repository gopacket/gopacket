--- conflicted
+++ resolved
@@ -155,11 +155,8 @@
 	LayerTypeAPSP                         = gopacket.RegisterLayerType(150, gopacket.LayerTypeMetadata{Name: "APSP", Decoder: gopacket.DecodeFunc(decodeAPSP)})
 	LayerTypeENIP                         = gopacket.RegisterLayerType(151, gopacket.LayerTypeMetadata{Name: "ENIP", Decoder: gopacket.DecodeFunc(decodeENIP)})
 	LayerTypeCIP                          = gopacket.RegisterLayerType(152, gopacket.LayerTypeMetadata{Name: "CIP", Decoder: gopacket.DecodeFunc(decodeCIP)})
-<<<<<<< HEAD
 	LayerTypeModbus                       = gopacket.RegisterLayerType(153, gopacket.LayerTypeMetadata{Name: "Modbus", Decoder: gopacket.DecodeFunc(decodeModbus)})
-=======
-	LayerTypeDiameter                     = gopacket.RegisterLayerType(153, gopacket.LayerTypeMetadata{Name: "Diameter", Decoder: gopacket.DecodeFunc(decodeDiameter)})
->>>>>>> dd6e32d2
+	LayerTypeDiameter                     = gopacket.RegisterLayerType(154, gopacket.LayerTypeMetadata{Name: "Diameter", Decoder: gopacket.DecodeFunc(decodeDiameter)})
 	LayerTypeLinuxSLL2                    = gopacket.RegisterLayerType(276, gopacket.LayerTypeMetadata{Name: "Linux SLL2", Decoder: gopacket.DecodeFunc(decodeLinuxSLL2)})
 )
 
